--- conflicted
+++ resolved
@@ -13,13 +13,8 @@
       nh_.getParam("classifier_name", this->trained_classifier_name_);
       nh_.getParam("swindow_x", this->swindow_x_);
       nh_.getParam("swindow_y", this->swindow_y_);
-<<<<<<< HEAD
 
       JSK_ROS_INFO("--Training Classifier");
-=======
-      
-      ROS_INFO("--Training Classifier");
->>>>>>> d2507011
       std::string pfilename = dataset_path_ + this->object_dataset_filename_;
       std::string nfilename = dataset_path_ + this->nonobject_dataset_filename_;
       trainObjectClassifier(pfilename, nfilename);
@@ -41,83 +36,32 @@
    {
       cv::Mat featureMD;
       cv::Mat labelMD;
-<<<<<<< HEAD
-      this->readDataset(pfilename, featureMD, labelMD, true, 1);
-      JSK_ROS_INFO("Info: Total Object Sample: %d", featureMD.rows);
-    
-      // reading the negative training image
-      std::vector<cv::Mat> ndataset_img;
-      this->readDataset(nfilename, featureMD, labelMD, true, -1);
-      JSK_ROS_INFO("Info: Total Training Features: %d", featureMD.rows);
-=======
       std::string topic_name = "/dataset/roi";
       this->readDataset(pfilename, topic_name, featureMD, labelMD, true, 1);
-      ROS_INFO("Info: Total Object Sample: %d", featureMD.rows);
+      JSK_ROS_INFO("Info: Total Object Sample: %d", featureMD.rows);
       
       topic_name = "/dataset/background/roi";
       this->readDataset(nfilename, topic_name, featureMD, labelMD, true, -1);
-      ROS_INFO("Info: Total Training Features: %d", featureMD.rows);
->>>>>>> d2507011
+      JSK_ROS_INFO("Info: Total Training Features: %d", featureMD.rows);
     
       try {
          this->trainBinaryClassSVM(featureMD, labelMD);
          this->supportVectorMachine_->save(
             this->trained_classifier_name_.c_str());
       } catch(std::exception &e) {
-<<<<<<< HEAD
-         JSK_ROS_ERROR("--ERROR: %s", e.what());
-=======
-         ROS_ERROR("--ERROR: PLEASE CHECK YOUR DATA \n%s", e.what());
+         JSK_ROS_ERROR("--ERROR: PLEASE CHECK YOUR DATA \n%s", e.what());
          std::_Exit(EXIT_FAILURE);
->>>>>>> d2507011
       }
    }
 
    void SlidingWindowObjectDetectorTrainer::readDataset(
-<<<<<<< HEAD
-      std::string filename, cv::Mat &featureMD, cv::Mat &labelMD,
-      bool is_usr_label, const int usr_label) {
-      JSK_ROS_INFO("--READING DATASET IMAGE");
-      std::ifstream infile;
-      infile.open(filename.c_str(), std::ios::in);
-      char buffer[255];
-
-      std::cout << "FileName: " << filename << std::endl;
-      
-      if (!infile.eof()) {
-         while (infile.good()) {
-            infile.getline(buffer, 255);
-            std::string _line(buffer);
-            if (!_line.empty()) {
-               std::istringstream iss(_line);
-               std::string _path;
-               iss >> _path;
-               cv::Mat img = cv::imread(this->dataset_path_+ _path,
-                                        CV_LOAD_IMAGE_COLOR);
-               float label;
-               if (!is_usr_label) {
-                  std::string _label;
-                  iss >> _label;
-                  label = std::atoi(_label.c_str());
-               } else {
-                  label = static_cast<float>(usr_label);
-               }
-               if (img.data) {
-                  labelMD.push_back(label);
-                  this->extractFeatures(img, featureMD);
-               }
-            }
-         }
-      } else {
-         JSK_ROS_ERROR("INPUT FILE NOT FOUND");
-=======
       std::string filename, std::string topic_name, cv::Mat &featureMD,
       cv::Mat &labelMD, bool is_usr_label, const int usr_label) {
-      ROS_INFO("--READING DATASET IMAGE");
+      JSK_ROS_INFO("--READING DATASET IMAGE");
       try {
          rosbag_ = boost::shared_ptr<rosbag::Bag>(new rosbag::Bag);
          this->rosbag_->open(filename, rosbag::bagmode::Read);
-         ROS_INFO("Bag Found and Opened Successfully...");
+         JSK_ROS_INFO("Bag Found and Opened Successfully...");
          std::vector<std::string> topics;
          topics.push_back(std::string(topic_name));
          rosbag::View view(*rosbag_, rosbag::TopicQuery(topics));
@@ -134,14 +78,13 @@
                cv::imshow("image", image);
                cv::waitKey(3);
             } else {
-               ROS_WARN("-> NO IMAGE");
+               JSK_ROS_WARN("-> NO IMAGE");
             }
          }
          this->rosbag_->close();
       } catch (ros::Exception &e) {
-         ROS_ERROR("ERROR: Bag File:%s not found..\n%s",
+         JSK_ROS_ERROR("ERROR: Bag File:%s not found..\n%s",
                    filename.c_str(), e.what());
->>>>>>> d2507011
          std::_Exit(EXIT_FAILURE);
       }
    }
