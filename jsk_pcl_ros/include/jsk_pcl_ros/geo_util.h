--- conflicted
+++ resolved
@@ -65,15 +65,12 @@
                           Eigen::Vector3d& output);
   void convertEigenVector(const Eigen::Vector3d& input,
                           Eigen::Vector3f& output);
-<<<<<<< HEAD
   void convertEigenVector(const Eigen::Vector4d& input,
                           Eigen::Vector3f& output);
   void convertEigenVector(const Eigen::Vector4f& input,
                           Eigen::Vector3f& output);
-=======
   typedef std::vector<Eigen::Vector3f,
                       Eigen::aligned_allocator<Eigen::Vector3f> > Vertices;
->>>>>>> 4fe713f1
   
   ////////////////////////////////////////////////////////
   // compute quaternion from 3 unit vector
@@ -170,13 +167,9 @@
   {
   public:
     typedef boost::shared_ptr<ConvexPolygon> Ptr;
-<<<<<<< HEAD
-    
-=======
     typedef Eigen::Vector3f Vertex;
     typedef std::vector<Eigen::Vector3f,
                         Eigen::aligned_allocator<Eigen::Vector3f> > Vertices;
->>>>>>> 4fe713f1
     // vertices should be CW
     ConvexPolygon(const Vertices& vertices);
     ConvexPolygon(const Vertices& vertices,
