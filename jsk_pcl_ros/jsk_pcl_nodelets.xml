--- conflicted
+++ resolved
@@ -1,15 +1,14 @@
 <library path="lib/libjsk_pcl_ros">
-<<<<<<< HEAD
   <class name="jsk_pcl/JointStateStaticFilter" type="JointStateStaticFilter"
          base_class_type="nodelet::Nodelet">
     <description>
       relay pointcloud if the joint state look static
-=======
+    </description>
+  </class>
   <class name="jsk_pcl/ICPRegistration" type="ICPRegistration"
          base_class_type="nodelet::Nodelet">
     <description>
       register pointclouds using ICP algorithm
->>>>>>> d512fa6e
     </description>
   </class>
   <class name="jsk_pcl/PlaneReasoner" type="PlaneReasoner"
