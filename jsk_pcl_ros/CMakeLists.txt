--- conflicted
+++ resolved
@@ -120,11 +120,8 @@
   cfg/PointcloudDatabaseServer.cfg
   cfg/TargetAdaptiveTracking.cfg
   cfg/PPFRegistration.cfg
-<<<<<<< HEAD
   cfg/PrimitiveShapeClassifier.cfg
-=======
   cfg/Kinfu.cfg
->>>>>>> 0a7e4b29
   )
 
 find_package(OpenCV REQUIRED core imgproc)
