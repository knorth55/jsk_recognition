--- conflicted
+++ resolved
@@ -43,13 +43,8 @@
   {
     boost::mutex::scoped_lock lock(mutex_);
     if (!instance_) {
-<<<<<<< HEAD
       JSK_ROS_INFO("instantiating tf::TransformListener");
-      instance_ = new tf::TransformListener();
-=======
-      ROS_INFO("instantiating tf::TransformListener");
       instance_ = new tf::TransformListener(ros::Duration(30.0));
->>>>>>> 3bc0eab3
     }
     return instance_;
   }
