--- conflicted
+++ resolved
@@ -238,12 +238,8 @@
               }
             }
             else {
-<<<<<<< HEAD
               JSK_NODELET_ERROR("Too small indices for PCA computation");
-=======
-              NODELET_ERROR("Too small indices for PCA computation");
               return false;
->>>>>>> 3bc0eab3
             }
           }
             
