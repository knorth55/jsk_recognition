# jsk_pcl_ros

## Introduction
jsk\_pcl\_ros is a package to provide some programs using [pcl](http://pointclouds.org).

This package provides some programs as nodelet.

## types
jsk\_pcl\_ros provides several message types.
### ClusterPointIndices.msg
```
Header header
pcl_msgs/PointIndices[] cluster_indices
```
ClusterPointIndices is used to represent segmentation result.
Simply put, ClusterPointIndices is a list of PointIndices.

### ModelCoefficientsArray
```
Header header
pcl_msgs/ModelCoefficients[] coefficients
```
ModelCoefficientsArray is used to represent coefficients of model
for each segmented clusters.
Simply put, ModelCoefficientsArray is a list of ModelCoefficients.

### PolygonArray
```
Header header
geometry_msgs/PolygonStamped[] polygons
```
PolygonArray is a list of PolygonStamped.

You can use [jsk\_rviz\_plugins](https://github.com/jsk-ros-pkg/jsk_visualization) to visualize PolygonArray in rviz.

### BoundingBox
```
Header header
geometry_msgs/Pose pose
geometry_msgs/Vector3 dimensions #x, y and z
```
BoundingBox represent a oriented bounding box. `dimensions` mean the
size of bounding box.

### BoundingBoxArray
```
Header header
BoundingBox[] boxes
```
BoundingBoxArray is a list of BoundingBox.
You can use [jsk\_rviz\_plugins](https://github.com/jsk-ros-pkg/jsk_visualization) to visualize BoungingBoxArray in rviz.

### TimeRange
```
Header header
time start
time end
```
Represent range of time.

## nodelets
### jsk\_pcl/NormalEstimationOMP
This nodelet is almost same to `pcl/NormalEstimationOMP` of `pcl_ros` package,
but it can handle timestamp correctly.

#### Subscribing Topic
* `~input` (`sensor_msgs/PointCloud2`)

  Input pointcloud.

#### Publishing Topic
* `~output` (`sensor_msgs/PointCloud2`)

  Output pointcloud, point type is `pcl::Normal`.
* `~output_with_xyz` (`sensor_msgs/PointCloud2`)

  Output pointcloud, point type is `pcl::XYZRGBNormal`.

#### Parameters
* `~k_search`

  K search parameter for normal estimation
* `~radius_search`

  Radius search parameter for normal estimation

### jsk\_pcl/PointCloudLocalization
![](images/pointcloud_localization.png)

Localize 6d pose of robot using ICP registration of pointcloud.
It publishes tf transformation from gloabl frame to odometory frame like acml does.

#### Subscribing Topic
* `~input` (`sensor_msgs/PointCloud2`)

  Input pointcloud to align.

#### Publishing Topic
* `~output` (`sensor_msgs/PointCloud2`)

  Concatenated pointcloud.

#### Parameters
* `~tf_rate` (Double, default: `20.0`)

  Frequency to publish tf transformations.
* `~cloud_rate` (Double, default: `10.0`)

  Frequency to publish `~output` topic.
* `~leaf_size` (Double, default: `0.01`)

  Resolution of voxel grid downsampling.
* `~use_normal` (Bool, default: `false`)

  Support normal.

#### Using Services
* `~icp_align` (`jsk_pcl_ros/ICPAlign`)

  ICP service to align pointcloud

#### Advertising Services
* `~localize` (`std_srvs/Empty`)

  Run localization
* `~update_offset` (`jsk_pcl_ros/UpdateOffset`)

  Update transformation between odom frame and global frame manuaaly.
  Currently no tf is resolved.

### jsk\_pcl/UniformSampling
Sample pointloud in the manner of uniform sampling.

#### Subscribing Topic
* `~input` (`sensor_msgs/PointCloud2`)

  Input pointcloud

#### Publishing Topic
* `~output` (`pcl_msgs/PointIndices`)

  Sampled indices

#### Parameters
* `~search_radius` (Double, default: `0.01`)

  Sampling radius to apply uniform samplng.

### jsk\_pcl/FeatureRegistration
Align pointcloud using 3d feature. Currently only FPFH is supported.

#### Subscribing Topic
* `~input` (`sensor_msgs/PointCloud2`)

   Input pointcloud. The type of point is `pcl::PointNormal`.
* `~input/feature` (`sensor_msgs/PointCloud2`)

   Input feature. The type of point is `pcl::FPFHSignature33`.
* `~input/reference/cloud` (`sensor_msgs/PointCloud2`)

   Reference pointcloud. The type of point is `pcl::PointNormal`.
* `~input/reference/feature` (`sensor_msgs/PointCloud2`)

   Reference feature. The type of point is `pcl::FPFHSignature33`.

#### Publishing Topic
* `~output` (`geometry_msgs/PoseStamped`)

  Transformation to align reference cloud to input cloud.
* `~output/cloud` (`sensor_msgs/PointCloud`)

  Reference pointCloud which is aligned to input cloud.

#### Parameters
* `~max_iterations` (Integer, default: `1000`)

  Maximum number of iterations.
* `~correspondence_randomness` (Integer, default: `2`)

  Number of nearest features to use
* `~similarity_threshold` (Double, default: `0.9`)

  Polygonal edge length similarity threshold
* `~max_correspondence_distance` (Double, default: `0.0075`)

  inlier threshold
* `~inlier_fraction` (Double, default: `0.25`)

  inlier fraction

### jsk\_pcl/GeometricConsistencyGrouping
Estimate model position using Geometric Consisteny Grouping technique

#### Subscribing Topic
* `~input` (`sensor_msgs/PointCloud2`)

  Scene pointcloud. The type is `pcl::PointNormal`.
* `~input/feature` (`sensor_msgs/PointCloud2`)

  Scene feature. currently SHOT352 is supported.

* `~input/reference` (`sensor_msgs/PointCloud2`)

  Model pointcloud. The type is `pcl::PointNormal`.
* `~input/reference/feature` (`sensor_msgs/PointCloud2`)

  Model feature. currently SHOT352 is supported.

#### Publishing Topic
* `~output` (`geometry_msgs/PoseStamped`)

  Pose of recognized object

#### Parameters
* `~gc_size` (Double, default: `0.01`)

  Size of cluster
* `~gc_thresh` (Double, default: `5.0`)

  Threshold of clustering

### jsk\_pcl/BorderEstimator
![](images/border_estimator.png)

Convert pointcloud into range image and detect border

#### Subscribing Topic
* `~input` (`sensor_msgs/PointCloud2`)

  Input pointcloud

* `~input_camera_info` (`sensor_msgs/CameraInfo`)

  Camera info is used to reconstruct organized range image
  when `~model_type` is `planar`

#### Publishing Topic
* `~output_cloud` (`sensor_msgs/PointCloud`)

  Pointcloud converted as range image. If `~model_type` is `planar`, it should be
  equal to original organized pointcloud, When `~model_type` is `laser`,
  original pointcloud and `~output_cloud` is not same.

* `~output_border_indices` (`pcl_msgs/PointIndices`)

  Indices of border

* `~output_veil_indices` (`pcl_msgs/PointIndices`)

  Indices of veil points

* `~output_shadow_indices` (`pcl_msgs/PointIndices`)

  Indices of shadow edge

* `ourput_range_image` (`sensor_msgs/Image`)

  Range image

#### Parameters
* `~model_type` (String, default: `planar`)

  Choose model type of range image by this topic. `planar`, `laser` or `sphere` is
  allowed.

* `~angular_resolution` (Double, default: `-0.5`)

  Angular resolution of range image. Only does `laser` model use this parameter.

* `~noise_level` (Double, default: `0.1`)

  Noise level of pointcloud. Only does `laser` model use this parameter.
* `~min_range` (Double, default: `0.0`)

  Minimam distance to take into account range image. Only does `laser` model use this parameter.
* `~border_size` (Integer, default: `0`)

  Border size to remove from range image.
* `~max_angle_height` (Double, default: `2pi`)

  Maximum angle height of range image. Only does `laser` model use this parameter.
* `~max_angle_width` (Double, default: `2pi`)
  Maximum angle width of range image. Only does `laser` model use this parameter.

### jsk\_pcl/PointCloudToClusterPointIndices
Just convert pointcloud to `jsk_recognition_msgs/ClusterPointIndices`.
This nodelet is useful to compute bounding box of pointcloud by ClusterPointIndicesDecomposer.

#### Subscribing Topic
* `~input` (`sensor_msgs/PointCloud2`)

  Input pointcloud

#### Publishing Topic
* `~output` (`jsk_recognition_msgs/ClusterPointIndices`)

  Output cluster indices.

### jsk\_pcl/HintedHandleEstimator
![](images/hinted_handle_estimator.png)

Detect a handle grasp pose from pointcloud and point as hint.

#### Subscribing Topic
* `~cloud` (`sensor_msgs/PointCloud2`)

  Input pointcloud

* `~point` (`geometry_msgs/PointStamped`)

  3D Point (You can get from rviz "Publish Point" or image_view2)

#### Publishing Topic
* `handle_pose` (`geometry_msgs::PoseStamped`)

  estimated handle pose

* `handle_length` (`std_msgs::Float64`)

  estimated handle length

* `debug_marker` (`visualization_msgs::Marker`)

  the result of calculating handle direction

* `debug_marker_array` (`visualization_msg::MarkerArray`)

  estimated handle visualization

#### Parameters
![](images/hinted_handle_estimator_pr2_hand.png)

* `~finger_l` (Float, default: `0.03`)
* `~finger_w` (Float, default: `0.01`)
* `~finger_d` (Float, default: `0.02`)
* `~arm_l` (Float, default: `0.05`)
* `~arm_w` (Float, default: `0.1`)
* `~arm_d` (Float, default: `0.01`)



### jsk\_pcl/HintedStickFinder
![](images/hinted_stick_finder.png)

Detect a stick from pointcloud and line in 2-D image as hiint.

#### Subscribing Topic
* `~input` (`sensor_msgs/PointCloud2`)

  Input pointcloud

* `~input/camera_info` (`sensor_msgs/CameraInfo`)

  Camera parameter where hint line is defined

* `~input/hint/line` (`geometry_msgs/PolygonStamped`)

  Hint line described in 2-D image.

#### Publishing Topic
* `~debug/line_filtered_indices` (`pcl_msgs/PointIndices`)

  Indices of input pointcloud which is filtered by hint line.

* `~debug/line_filtered_normal` (`sensor_msgs/PointCloud`)

  Normal pointcloud of filtered pointcloud.

* `~debug/cylinder_marker` (`visualization_marker/Marker`)

  Marker topic to visualize detected stick

* `~debug/cylinder_pose` (`geometry_msgs/PoseStamped`)

  Pose of detected stick.

* `~output/inliers` (`pcl_msgs/PointIndices`)

  Inliers of detected stick.
* `~output/coefficients` (`pcl_msgs/ModelCoefficients`)

  Coefficients of detected stick. The coefficients are
  `[cx, cy, cz, dx, dy, dz, r, h]`.

#### Parameters
* `~min_radis` (Double, default: `0.05`)
* `~max_radis` (Double, default: `0.2`)

  Minium and maximum radius of cylinder fitting.

* `~filter_distance` (Double, default: `0.2`)

  Distance from hint line to points which cna be candidate.

* `~outlier_threshold` (Double, default: `0.01`)

  Outlier threshold in cylinder fitting.

* `~max_iteration` (Integer, default: `100`)

  Maximum number of iteraoitn in cylinder fitting

* `~min_probability` (Integer, default: `0.8`)

  Required minimum probability of cylinder fitting

* `~cylinder_fitting_trial` (Integer, default: `3`)

  The number of cylinder fitting trials when no cylinder is found

* `~min_inliers` (Integer, default: `10`)

  Minimum number of inliers in cylinder fitting.

* `~eps_2d_angle` (Double, default: `0.1`)

  Threshold between hint line and detected stick. This evaluation is done in 2-D coordinate system.

* `~not_synchronize` (Boolean, default: `False`)

  Do not synchronize `~input`, `~input/camera_info` and `~input/hint/line` if this parameter is `True`.
  `~input/camera_info` and `~input/hint/line` are stored in nodelet and latest of the messages are used for new `~input` pointcloud.
* `~use_normal` (Boolean, default: `False`)

  Do not run normal estimation inside of the nodelet and use normal fields of `~input` are used.

### jsk\_pcl/RGBColorFilter
Filter pointcloud based on RGB range.

#### Subscribing Topic
* `~input` (`sensor_msgs/PointCloud2`)

  Input pointcloud. rgb field is required.

* `~indices` (`pcl_msgs/PointIndices`)

  Indices of pointcloud. only available if `~use_indices` is true.

#### Publishing Topic
* `~output` (`sensor_msgs/PointCloud2`)

  Filtered pointcloud.

#### Parameters
* `~r_max` (Integer, default: `255`)
* `~r_min` (Integer, default: `0`)
* `~g_max` (Integer, default: `255`)
* `~g_min` (Integer, default: `0`)
* `~b_max` (Integer, default: `255`)
* `~b_min` (Integer, default: `0`)

  Color range to filter.

### jsk\_pcl/HSIColorFilter
![](images/hsi_color_filter.png)

Filter pointcloud based on HSI range.

#### Subscribing Topic
* `~input` (`sensor_msgs/PointCloud2`)

  Input pointcloud. rgb field is required.

* `~indices` (`pcl_msgs/PointIndices`)

  Indices of pointcloud. only available if `~use_indices` is true.

#### Publishing Topic
* `~output` (`sensor_msgs/PointCloud2`)

  Filtered pointcloud.

#### Parameters
* `~h_max` (Integer, default: `127`)
* `~h_min` (Integer, default: `-128`)
* `~s_max` (Integer, default: `255`)
* `~s_min` (Integer, default: `0`)
* `~i_max` (Integer, default: `255`)
* `~i_min` (Integer, default: `0`)

   Color range to filter.

### jsk\_pcl/AddPointIndices
add two different `pcl_msgs/PointIndices` into one indices.

#### Subscribing Topic
* `~input/src1` (`pcl_msgs/PointIndices`)
* `~input/src2` (`pcl_msgs/PointIndices`)

  Input indices

#### Publishing Topic
* `~output` (`pcl_msgs/PointIndices`)

  Output indices

#### Parameters
* `approximate_sync` (Boolean, default: `false`)

  If this parameter is true, `~input/src1` and `~input/src2` are synchronized with
  approximate time policy.

### jsk\_pcl/MaskImageFilter
![](images/mask_image_filter.png)

Extract indices of pointcloud which is masked by mask image. The pointcloud is no need to be organized.

#### Subscribing Topic
* `~input` (`sensor_msgs/PointCloud2`)

  Input point cloud.
* `~input/mask` (`sensor_msgs/Image`)

  Mask image.
* `~input/camera_info` (`sensor_msgs/CameraInfo`)

  Camera parameters of the image.

#### Publishing Topic
* `~output` (`pcl_msgs/PointIndices`)

  Indices of the points masked by `~input/mask`.


### jsk\_pcl/MaskImageClusterFilter
![](images/mask_image_cluster_indices_concatenator.png)

Segment Clouds with mask_image and Clustering Methods(example. SuperVoxel).

#### Subscribing Topic
* `~input` (`sensor_msgs/PointCloud2`)

  Input point cloud.
* `~target` (`jsk_recognition_msgs/ClusterPointIndices`)

  Result of Some Clustering methods
* `~input/mask` (`sensor_msgs/Image`)

  Mask image.
* `~input/camera_info` (`sensor_msgs/CameraInfo`)

  Camera parameters of the image.

#### Publishing Topic
* `~output` (`pcl_msgs/PointIndices`)

  Indices of the points masked with `~input/mask` and '~target'.

### jsk\_pcl/TorusFInder
![](images/torus_finder.png)

Find a torus out of pointcloud based on RANSAC with 3-D circle model.

#### Subscribing Topic
* `~input` (`sensor_msgs/PointCloud`)

  Input pointcloud. You may need to choose good candidates of pointcloud.
* `~input/polygon` (`geometry_msgs/PolygonStampedd`)

  Input polygon. You can use `geometry_msgs/PolygonStampedd` instead of `sensor_msgs/PointCloud`

#### Publishing Topic

* `~output` (`jsk_recognition_msgs/Torus`)

  Output of detection.

* `~output/inliers` (`pcl_msgs/PointIndices`)
* `~output/coefficients` (`pcl_msgs/ModelCoefficients`)

  Inliers and coefficients which represents detection result.
* `~output/array` (`jsk_recognition_msgs/TorusArray`)

  Array of torus. It will be used for visualization.

* `~output/posie` (`geometry_msgs/PoseStamped`)

  Publish result of detection as `geometry_msgs/PoseStamped`

#### Parameters
* `~min_radius` (Double, default: `0.1`)
* `~max_radius` (Double, default: `1.0`)

  Minimum and maximum radius of torus.
* `~min_size` (Integer, default: `10`)

  Minimum number of inliers.
* `~outlier_threshold` (Double, default: `0.01`)

  Outlier threshold used in RANSAC.
* `~max_iterations` (Integer, default: `100`)

  Maximum number of iterations of RANSAC.

### jsk\_pcl/AddColorFromImage
![](images/add_color_from_image.png)

Add color to pointcloud (no need to be organized) from image and camera info.

### Subscribing Topic
* `~input` (`sensor_msgs/PointCloud`)

  Input point cloud to add color. No need to be an organized pointcloud.
* `~input/image` (`sensor_msgs/Image`)

  BGR8 color image.
* `~input/camera_info` (`sensor_msgs/CameraInfo`)

  Camera parameters of `~input/image`

### Publishing Topic
* `~output` (`sensor_msgs/PointCloud`)

  Output colored pointcloud.

### jsk\_pcl/PlaneConcatenator
![](images/plane_concatenator.png)

Concatenate near planes and build new set of planes.

#### Subscribing Topic
* `~input` (`sensor_msgs/PointCloud2`)

  Input pointcloud.
* `~input/indices` (`jsk_recognition_msgs/ClusterPointIndices`)
* `~input/polygons` (`jsk_recognition_msgs/PolygonArray`)
* `~input/coefficients` (`jsk_recognition_msgs/ModelCoefficientsArray`)
  Input planes.

#### Publishing Topics
* `~output/indices` (`jsk_recognition_msgs/ClusterPointIndices`)
* `~output/polygons` (`jsk_recognition_msgs/PolygonArray`)
* `~output/coefficients` (`jsk_recognition_msgs/ModelCoefficientsArray`)
  Concatenated planes. Coefficients parameters are refined by RANSAC.

#### Parameters
* `~connect_angular_threshold` (Double, default: `0.1`)

   Angular threshold to regard two planes as near.
* `~connect_distance_threshold` (Double, default: `0.1`)

   Euclidean distance threshold to regard two planes as near.
* `~connect_perpendicular_distance_threshold` (Double, default: `0.1`)

   Distance threshold to connect two planes in perpendicular direction.
* `~ransac_refinement_max_iteration` (Integer, default: `100`)

  The maximum number of iteration of RANSAC refinement.
* `~ransac_refinement_outlier_threshold` (Double, default: `0.1`)

  Outlier threshold of RANSAC refinmenet.
* `~ransac_refinement_eps_angle` (Double, default: `0.1`)

  Eps angle threshold of RANSAC refinment using normal direction of the plane.

### jsk\_pcl/PolygonMagnifier
Magnify polygons by specified length.

#### Subscribing Topic
* `~input` (`jsk_recognition_msgs/PolygonArray`)

  Input polygons

#### Publishing Topic
* `~output` (`jsk_recognition_msgs/PolygonArray`)

  Output magnified polygons

#### Parameters
* `~magnify_distance` (Double, default: `0.2`)

  Length to scale polygon

### jsk\_pcl/PolygonPointsFlipper

Flip `jsk_recognition_msgs/PolygonArray` to specified sensor_frame.

#### Subscribing Topic
* `~input/polygons` (`jsk_recognition_msgs/PolygonArray`)
* `~input/coefficients` (`jsk_recognition_msgs/ModelCoefficientsArray`)

  Input polygons.
#### Publishing Topic
* `~output/polygons` (`jsk_recognition_msgs/PolygonArray`)
* `~output/coefficients` (`jsk_recognition_msgs/ModelCoefficientsArray`)

  Output flipped polygons which look at the origin of sensor_frame.
#### Parameter
* `~sensor_frame` (String)

   frame_id of sensor for polygons to look at.

### jsk\_pcl/PolygonPointsSampler
![](images/polygon_points_sampler.png)

Sampling points with fixed grid size on polygons.

#### Subscribing Topic
* `~input/polygons` (`jsk_recognition_msgs/PolygonArray`)
* `~input/coefficients` (`jsk_recognition_msgs/ModelCoefficientsArray`)
  Input polygons where be sampled

#### Publishing Topic
* `~output` (`sensor_msgs/PointCloud2`)

  Sampled pointcloud

#### Parameters
* `~grid_size` (Double, default: `0.01`)

  Sampling grid size.
### jsk\_pcl/SupervoxelSegmentation
![](images/supervoxel_segmentation.png)

Segment pointcloud based on Supervoxel technique.
see Voxel Cloud Connectivity Segmentation - Supervoxels for Point Clouds (J. Papon et al. CVPR2013).
#### Subscribing Topic
* `~input` (`sensor_msgs/PointCloud2`)

  Input pointcloud. It should have rgb field.

#### Publishing Topic
* `~output/cloud` (`sensor_msgs/PointCloud2`)

  Output pointcloud downsampled by voxel grid.

* `~output/indices` (`jsk_recognition_msgs/ClusterPointIndices`)

  Clustering result.

#### Parameters
* `~color_importance` (`Double`, default: `0.2`)

  Color importance factor.
* `~spatial_importance` (`Double`, default: `0.4`)

  Spatial importance factor.
* `~normal_importance` (`Double`, default: `1.0`)

  Normal importance factor.
* `~use_transform` (`Boolean`, default: `True`)

  Use single cloud transform
* `~seed_resolution` (`Double`, default: `0.1`)

  Seed resolution of super voxels.
* `~voxel_resolution` (`Double`, default: `0.008`)

  Voxel grid resolution of super voxels.

### jsk\_pcl/IncrementalModelRegistration
#### What Is This
![](images/incremental_model_registration.png)

Build a full-model from sequential captured data.

#### Subscribing Topic
* `~input` (`sensor_msgs/PointCloud2`)

  Input pointcloud. RGB field is required.
* `~input/pose` (`geometry_msgs/PoseStamped`)

  Initial pose to estimate acculate pose of the pointcloud.
* `~input/indices` (`pcl_msgs/PointIndices`)

  Indices to mask object in `~input` pointcloud.

#### Publishing Topic
* `~output/non_registered` (`sensor_msgs/PointCloud2`)

  Pointcloud just concatenated according to `~input/pose`

* `~output/registered` (`sensor_msgs/PointCloud2`)

  Pointcloud refined by ICP.
#### Using Services
* `~icp_service` (`jsk_pcl_ros/ICPAlign`)

  ICP service interface to refine model.

### jsk\_pcl/IntermittentImageAnnotator
#### What Is This
![](images/intermittent_image_annotator.png)
![](images/intermittent_image_annotator_pointcloud_clip.png)

1. Store images when `~shutter` service is called
2. Publish snapshots as one concatenated image
3. Subscribe `~output/screenrectangle` to get ROI.
4. Publish ROI information to `~output` namespace.
5. Publish pointcloud inside of the ROI to `~output/cloud` if `~store_pointcloud` is set

#### Subscribing Topic
* `~input/image` and `~input/camera_info` (`sensor_msgs/Image` and `sensor_msgs/CameraInfo`)

  Input image and camera info.

* `~input/cloud` (`sensor_msgs/PointCloud2`)

  Input pointcloud to be clipped by specified ROI.

* `~output/screenrectangle` (`geometry_msgs/PolygonStamped`)

  ROI. We expect to use [image_view2](https://github.com/jsk-ros-pkg/jsk_common/tree/master/jsk_ros_patch/image_view2).

#### Publishing Topic
* `~output` (`sensor_msgs/Image`)

  Snapshots as one concatenated image.

* `~output/direction` (`geometry_msgs/PoseStamped`)

  Direction of ROI as `PoseStamped`. z-axis directs the center of ROI.

* `~output/roi` (`jsk_recognition_msgs/PosedCameraInfo`)

  Publish ROI of specified region as `PosedCameraInfo`.

* `~output/cloud` (`sensor_msgs/PointCloud`)

  Pointcloud inside of ROI. pointcloud is stored when `~shutter` service is called and
  its timestamp will be updated according to the latest image.

* `~output/marker` (`visualization_msgs/Marker`)

  Marker to visualize ROI (`~output/roi`).
#### Parameters
* `~fixed_frame_id` (`String`, default: `odom`)

  Fixed frame id to resolve tf.

* `~max_image_buffer` (`Integer`, default: `5`)

  The maximum number of images to store in this nodelet.

* `~store_pointcloud` (`Boolean`, default: `false`)

  Store pointcloud if it's true

* `~keep_organized` (`Boolean`, default: `false`)

  Keep pointcloud organized after clipping by specified ROI.

#### Advertising Service

* `~shutter` (`std_srvs/Empty`)

  Take a snapshot

* `~clear` (`std_srvs/Empty`)

  Clear images stored in the nodelet.

### jsk\_pcl/LINEMODDetector
#### What Is This
![](images/linemod_detector.png)

A nodelet to detect object using LINEMOD.

#### Subscribing Topic
* `~input` (`sensor_msgs/PointCloud2`)

  Input pointcloud.

#### Publishing Topic
* `~output` (`sensor_msgs/PointCloud2`)

  Result of detection as pointcloud.

* `~output/mask` (`sensor_msgs/Image`)

  Result of detection as mask image.

* `~output/pose` (`geometry_msgs/PoseStamped`)

  Pose of detected template

* `~output/template` (`sensor_msgs/PointCloud2`)

  Template pointcloud at identity pose.

#### Parameters
* `~template_file` (`String`, default: `template`)

  Template file
* `~gradient_magnitude_threshold` (`Double`, default: `10.0`)

  Gradient maginutude threshold

* `~detection_threshold` (`Double`, default: `0.75`)

  Detection threshold

### jsk\_pcl/LINEMODTrainer
#### What Is This
![](images/linemod_trainer.png)


A nodelet to train LINEMOD data from pointcloud and indices to mask the objects.
This nodelet stores data of pointcloud and if you call `~start_training` service,
it will train the data and dump the templates into lmt file.

#### Subscribing Topic
* `~input` (`sensor_msgs/PointCloud2`)

  This pointcloud should be able to be converted into `pcl::PointXYZRGBA` data.
* `~input/indices` (`pcl_msgs/PointIndices`)

  Indices to mask object in `~input` pointcloud.

* `~input/info` (`sensor_msgs/CameraInfo`)

  Camera parameter to sample viewpoint.

#### Publishing Topic
* `~output/range_image` (`sensor_msgs/Image`)
* `~output/colored_range_image` (`sensor_msgs/Image`)
* `~output/sample_cloud` (`sensor_msgs/PointCloud2`)

  Image and pointcloud generated by viewpoint sampling.

#### Advertising Servicies
* `~start_training` (`std_srvs/Empty`)

  Start training and dump result into a file.

* `~clear_data` (`std_srvs/Empty`)

  Clear stored data.
#### Parameters
* `~output_file` (`String`, default: `template`)

   A file path to dump trained data.

* `~sample_viewpoint` (`Bool`, default: `True`)

  Generate training data by samplingenerating viewpoint if this parameter is set to true.

* `~sample_viewpoint_angle_step` (`Double`, default: `40.0`)
* `~sample_viewpoint_angle_min` (`Double`, default: `-80.0`)
* `~sample_viewpoint_angle_max` (`Double`, default: `80.0`)
* `~sample_viewpoint_radius_step` (`Double`, default: `0.2`)
* `~sample_viewpoint_radius_min` (`Double`, default: `0.4`)
* `~sample_viewpoint_radius_max` (`Double`, default: `0.8`)

  Viewpoint sampling parameters. Pose of model is sampled by golden ratio spatial technique.

### jsk\_pcl/CaptureStereoSynchronizer
#### What Is This
![](images/capture_stereo_synchronizer.png)

A nodelet to capture training data of stereo cameras. It subscribe several messages with
synchronizing timestamp and republish them into `~output` namespace.

#### Subscribing Topic
* `~input/pose` (`geometry_msgs/PoseStamped`)

  Pose of checkerboard

* `~input/mask` (`sensor_msgs/Image`)

  Mask image of the object

* `~input/mask_indices` (`pcl_msgs/PointIndices`)

  Pointcloud indices of the object

* `~input/left_image` (`sensor_msgs/Image`)

  Left camera image

* `~input/left_camera_info` (`sensor_msgs/CameraInfo`)

  Left camera parameter

* `~input/right_camera_info` (`sensor_msgs/CameraInfo`)

  Right camera parameter

* `~input/disparity` (`stereo_msgs/Disparity`)

  Disparity image of the stereo camear.

#### Publishing Topic
* `~output/pose` (`geometry_msgs/PoseStamped`)
* `~output/mask` (`sensor_msgs/Image`)
* `~output/mask_indices` (`pcl_msgs/PointIndices`)
* `~output/left_image` (`sensor_msgs/Image`)
* `~output/left_camera_info` (`sensor_msgs/CameraInfo`)
* `~output/right_camera_info` (`sensor_msgs/CameraInfo`)
* `~output/disparity` (`stereo_msgs/Disparity`)

  These topics are the same message to the `~input/foo` messages but all of them
  are republished only if input messages are synchronized.

#### Sample
Please check [capture_multisense_training_data.launch](launch/capture_multisense_training_data.launch).

### jsk\_pcl/MaskImageToPointIndices
A nodelet to convert mask image (`sensor_msgs::Image`) to `pcl_msgs/PointIndices` for
organized pointcloud.

#### Subscribing Topic
* `~input` (`sensor_msgs/Image`)

  Input mask image.

#### Publishing Topic
* `~output` (`pcl_msgs/PointIndices`)

  Output indices converted from the mask image.

### jsk\_pcl/OrganizedPointCloudToPointIndices
A nodelet to convert organized PointCloud (`sensor_msgs::PointCloud2`) to `pcl_msgs/PointIndices` for
organized pointcloud.

#### Subscribing Topic
* `~input` (`sensor_msgs/PointCloud2`)

  Input organized pointcloud.

#### Publishing Topic
* `~output` (`pcl_msgs/PointIndices`)

  Output indices converted from the organized pointcloud.

### jsk\_pcl/PointIndicesToMaskImage
#### What Is This
![](images/point_indices_to_mask_image.png)

jsk\_pcl/PointIndicesToMaskImage generates mask image from `pcl_msgs/PointIndices`
of organized pointcloud and original `sensor_msgs/Image`.

#### Subscribing Topic
* `~input` (`pcl_msgs/PointIndices`)

   Indices of the point cloud to mask.

* `~input/image` (`sensor_msgs/Image`)

   In order to know width and height of the original image, jsk\_pcl/PointIndicesToMaskImage requires
   input image.

#### Publishing Topic

* `~output `(`sensor_msg/Image`)


   Mask image to get `~input` indices from the origina limage.

### jsk\_pcl/MaskImageToDepthConsideredMaskImage
#### What Is This
![](images/mask_image_to_depth_considered_mask_image.png)

jsk_pcl/MaskImageToDepthConsideredMaskImage extracts directed area of mask image in the order of depth from `sensor_msgs/PointCloud2` and `sensor_msgs/Image` of mask image. Example is at jsk_pcl_ros/launch/extract_only_directed_region_of_close_mask_image.launch .

#### Subscribing Topic

* `~input` (`sensor_msgs/PointCloud2`)

  Depth information of image. Width and height of this data must be same with ~input/image.

* `~input/image` (`sensor_msgs/Image`)

  Input mask image.

* `~input/maskregion` (`sensor_msgs/Image`)

  Input mask region.(To use interactively, use interaction_mode:grabcut_rect of image_view2.)

#### Publishing Topic

* `~output `(`sensor_msg/Image`)

  Output mask Image.  Points at close range is extracted.

#### Parameter

* `~extract_num (Int, default: `500`)

  Num of extract points in mask image.

* `~use_mask_region (Bool, default: True)

  Whether use msk region option or not. If true, only selected region of mask image is extracted.

### jsk\_pcl/AttentionClipper
#### What Is This
![](images/attention_clipper.png)

It retrives `sensor_msgs/CameraInfo` and publish `sensor_msgs/CameraInfo` with ROI filled and
retirieves `sensor_msgs/PointCloud2` and publish `pcl_msgs/PointIndices`.

You can specify the pose and size of the interest bounding box and jsk\_pcl/AttentionClipper returns ROI
to see the object.

#### Subscribing Topic
* `~input` (`sensor_msgs/CameraInfo`)

  Original camera info.

* `~input/points` (`sensor_msgs/PointCloud2`)

  Original pointcloud.
* `~input/pose` (`geometry_msgs/PoseStamped`)
* `~input/box` (`jsk_recognition_msgs/BoundingBox`)
  Specify the pose of the bounding box. Timestamp will be ignored and camera info's timestamp will be used. If you use `~input/box`, you can change the size of attention region. There callbacks are only enabled if `~use_multiple_attention` is false.

* `~input/pose_array` (`geometry_msgs/PoseArray`)
* `~input/box_array` (`jsk_recognition_msgs/BoundingBoxArray`)
  It's an array version of `~input/pose` and `~input/box`. There callbacks are only enabled if `~use_multiple_attention` is true.

#### Publishing Topic
* `~output` (`sensor_msgs/CameraInfo`)

  This camera info is same with `~input` except for roi field.

* `~output/mask` (`sensor_msgs/Image`)

  Mask image to mask the regions of specified interest.

* `~output/point_indices` (`pcl_msgs/PointIndices`)

  Indices of `~input/points` which are inside of interest regions.

#### Parameter
* `~use_multiple_attention` (Boolean, default: `False`)

  If you want to enable multiple attentions, please set this variable True.

* `~dimension_x` (Double, default: `0.1`)
* `~dimension_y` (Double, default: `0.1`)
* `~dimension_z` (Double, default: `0.1`)

  Size of bounding box. Available only if `~use_multiple_attention` is false.

* `~frame_id` (String, default: `base_link`)

  Frame id of attention region. Available only if `~use_multiple_attention` is false.

* `~initial_pos` (Array of double, default: `None`):

  Initial pose of interesting region. Available only if `~use_multiple_attention` is false.

* `~initial_rot` (Array of double, default: `None`):

  Initial orientation of interesting region. The value should be represented in
  [roll, pitch, yaw]. Available only if `~use_multiple_attention` is false.

* `~initial_pos_list` (Array of array of double, default: `None`)
* `~initial_rot_list` (Array of array of double, default: `None`)
* `~frame_id_list` (Array of string, default: `None`)
* `~dimensions` (Array of array of double, default: `None`)
* `~prefixes` (Array of string, default: `None`)

  Position, Rotation, frame id ,prefix and Dimensions of multiple attention regions respectively.
  `~iniital_pos_list` should follow `[[x, y, z], ...]`,
  `~initial_rot_list` should follow `[[rx, ry, rz], ...]` and
  `~dimensions` should follow `[[x, y, z], ...]`.
  `~prefixes` `[prefix1, prefix2, ...]`. These prefixes will add to the /point_indices and advertise
  Available only if `~use_multiple_attention` is true.
* `~negative` (Boolean, default: `False`)

  Publish points which are not inside of attention regions if this parameter is true.
### jsk\_pcl/ROIClipper
#### What Is This
![](images/attention_clipper.png)

![](images/roi_clipper_pointcloud.png)

It retrives `sensor_msgs/Image` and `sensor_msgs/CameraInfo` and publish `sensor_msgs/Image` of ROI.
It is similar to `image_proc/crop_decimate` but you can use `CameraInfo/roi` field to specify ROI.

We expect to use jsk\_pcl/ROIClipper with jsk\_pcl/AttentionClipper to get ROI image.

#### Subscribing Topic
* `~input/image` (`sensor_msgs/Image`)

  Input image.
* `~input/camera_info` (`sensor_msgs/CameraInfo`)

  Camera parameter and ROI field should be filled.

  These two topic should be synchronized if `~not_sync` is not false.

* `~input/cloud` (`sensor_msgs/PointCloud2`)

  This topic is only enabled if `~not_sync` is true.

#### Publishing Topic
* `~output` (`sensor_msgs/Image`)

  Image of ROI.

* `~output/cloud_indices` (`pcl_msgs/PointIndices`)

  The indices of the pointcloud which is inside of the interest 3-D region.

* `~output/cloud` (`sensor_msgs/PointCloud2`)

  PointCloud clipped from `~input/cloud` and `~input/camera_info`.

#### Parameter
* `~not_sync` (Bool, default: `False`)

  If ~not_sync is true, do not need to synchronize camera info and other input topics, and
  pointcloud clipping is enabled.
### jsk\_pcl/NormalDirectionFilter
![NormalDirectionFilter](images/normal_direction_filter.png)

jsk\_pcl/NormalDirectionFilter filters pointcloud based on the direction of the normal.
It can filters pointcloud based on **static** direction and direction based on imu linear_acceleration.

#### Subscribing Topics
* `~input` (`sensor_msgs/PointCloud2`)

   input normal pointcloud.
* `~input_imu` (`sensor_msgs/Imu`)

   imu message, which is enabled if `~use_imu` parameter is true

#### Publishing Topics
* `~output` (`pcl_msgs/PointIndices`)

   result of filtering as indices. You can use `pcl/ExtractIndices` to get pointcloud of the indices.

#### Parameters
* `~use_imu` (Boolean, default: `False`):

   Enable `~input_imu` topic and set target direction based on imu linear acceleration.
* `~eps_angle` (Double, default: `0.2`):

   Eps angle difference to regard the normal as required direction.
* `~angle_offset` (Double, default: `0.0`):

   Offset parameter to the direction.
* `~direction` (Double Array, required):

   if `~use_imu` is false, the direction should be specified with this parmaeter.
* `~queue_size` (Integer, default: `200`):

   The length of input queue.

### jsk\_pcl/MultiPlaneExtraction
![MultiPlaneExtraction](images/multi_plane_extraction.png)

Extract the points above the planes between `~min_height` and `~max_height`.

#### Subscribing Topics
* `~input` (`sensor_msgs/PointCloud2`):

   Input pointcloud.
* `~indices` (`jsk_recognition_msgs/ClusterPointIndices`)
* `~input_polygons` (`jsk_recognition_msgs/PolygonArray`)
* `~input_coefficients` (`jsk_recognition_msgs/ModelCoefficientsArray`):

   The input planes. If `~use_indices` parameter is false, `~indices` will not be used.

#### Publishing Topics
* `~output` (`sensor_msgs/PointCloud2`):

   Pointcloud above the planes between `~min_height` and `~max_height`.
* `~output_nonplane_cloud` (`sensor_msgs/PointCloud2`):

   Pointcloud above the planes is not between `~min_height` and `~max_height`.
* `~output/indices` (`pcl_msgs/PointIndices`)

  PointIndices of points which are between `~min_height` and `~max_height`.

#### Parameters
* `~min_height` (Double, default: `0.0`)
* `~max_height`(Double, default: `0.5`)

   Minimum and maximum height of 3-D polygonal region to extract points.
* `~max_queue_size` (Integer, default: `100`)

   Queue length for subscribing topics.
* `~use_indices` (Bool, default: `True`)

   Use indices of planar regions to filter if it's set true.
   You can disable this parameter to filter pointcloud which is not the same pointcloud
   to segment planes
* `~magnify` (Double, default: `0.0`)

   Magnify planes by this parameter. The unit is m.
* `~use_async` (Boolean, default: `False`)

  Approximate sync input topics.
* `~use_sensor_frame` (Boolean, default: `False`)

  Use sensor viewpoint
* `~sensor_frame` (String, default: `head_root`)

  Specify frame_id of sensor origin.

### jsk\_pcl/RegionGrowingMultiplePlaneSegmentation
![jsk_pcl/RegionGrowingMultiplePlaneSegmentation](images/region_growing_multiple_plane_segmentation.png).

jsk\_pcl/RegionGrowingMultiplePlaneSegmentation estimates multiple plenes from pointcloud.


It extracts planes based on [region growing](http://en.wikipedia.org/wiki/Region_growing)
and evaluation function of connectivity if based on the following equation:
![](images/region_growing_multiple_plane_segmentation_eq.gif)

#### Subscribing Topics
* `~input` (`sensor_msgs/PointCloud2`):

   input pointcloud.
* `~input_normal` (`sensor_msgs/PointCloud2`):

   normal pointcloud of `~input`

#### Publishing Topics
* `~output/inliers` (`jsk_recognition_msgs/ClusterPointIndices`):

   Set of indices of the polygons.
* `~output/coefficients` (`jsk_recognition_msgs/ModelCoefficientsArray`):

   Array of coefficients of the polygons.
* `~output/polygons` (`jsk_recognition_msgs/PolygonArray`):

   Polygons

#### Parameters
* `~angular_threshold` (Double, default: `0.04`)

   Angular threshold to connect two points in one cluster. See
* `~distance_threshold` (Double, default: `0.1`)

   Distance threshold to connect two points in one cluster.
* `~max_curvature` (Double, default: `0.1`)

   Before extracting planes, filtering out the points which have higer curvature than this value.
* `~min_size` (Integer, default: `100`)

   The minimum number of the points of each plane.
* `~cluster_tolerance` (Double, default: `0.1`)

   The spatial tolerance for new cluster candidates.
* `~ransac_refine_outlier_distance_threshold` (Double, default: `0.1`)

   Outlier threshold for plane estimation using RANSAC.
* `~ransac_refine_max_iterations` (Integer, default: `100`)

   The maximum number of the iterations for plane estimation using RANSAC.

### jsk\_pcl/ParticleFilterTracking
#### What Is This
![](images/particle_filter_tracking.png)

This nodelet tracks the target pointcloud.

##### Subscribing Topic
* `~input` (`sensor_msgs/PointCloud2`)

  Input pointcloud

* `~renew_model` (`sensor_msgs/PointCloud2`)

  Reference pointcloud to track.

* `~renew_model_with_marker` (`visualization_msgs/Marker`)

  Reference marker model to track. This will convert marker model to pointcloud.
  You need to pass the marker whose type is TRIANGLE_LIST and it should have the color.

* `~renew_box` (`jsk_recognition_msgs/BoundingBox`)

  Bounding box information to align reference pointcloud model. Only if availabel `~align_box` parameter is true.

##### Publishing Topic
* `~track_result` (`sensor_msgs/PointCloud2`)

  Reference pointcloud which is transformed by tracking result.

* `~tracking_result_pose` (`geometry_msgs/PoseStamped`)

  Tracking result as pose of reference pointcloud.

* `~particle` (`sensor_msgs/PointCloud2`)

  Particles during tracking. Only x, y and z are available.

##### Advertising Servicies
* `~renew_model` (`jsk_pcl_ros/SetPointCloud2`)

  Service interface to set reference pointcloud.

##### Parameters
* `~thread_nr` (Integer, default: `cpu num`)

  The number of thread used in tracking
* `~particle_num` (Integer, default: `~max_particle_num`)

  The number of initial particles
* `~use_normal` (Boolean, default: `false`)

  Use normal information to track or not.
* `~use_hsv` (Boolean, default: `true`)

  If it's true, tracker uses color information in HSV color space to
  evaluate likelihood.
* `~track_target_name` (Boolean, default: `track_result`)

  The name of the target, it is used as frame_id of tf.
* `~octree_resolution` (Double, default: `0.01`)

  Octree resolution to search.
* `~align_box` (Bool, default: `false`)

  If it's true, tracker subscribes `~renew_box` topic and align reference model against the box.
* `~BASE_FRAME_ID` (String, default: `NONE`)

  Coordinate system of the tracker. `NONE` means "same to frame_id of input poiintcloud".
* `~default_initial_mean` (Array of double, default: `[0.0, 0.0, 0.0, 0.0, 0.0, 0.0]`)

  Mean value of initial sampling.
* `~initial_noise_covariance` (Array of double, default: `[0.00001, 0.00001, 0.00001, 0.00001, 0.00001, 0.00001]`)

  Covariance value of initial sampling.

* `~max_particle_num` (Integer, default: `1000`)

  Maximum numebr of particles

* `~iteration_num` (Integer, defeault: `1`)

  The number of iteration per one frame.
* `~resample_likelihood_thr` (Double, default: `0.0`)

  Threshold of likelihood to resample (re-initialize) all the particles.
* `~delta` (Double, default: `0.09`)

  Delta value for KLD sampling.
* `~epsilon` (Double, default: `0.2`)

  epsilon parameter for KLD sampling.
* `~bin_size_x` (Double, default: `0.01`)
* `~bin_size_y` (Double, default: `0.01`)
* `~bin_size_z` (Double, default: `0.01`)
* `~bin_size_roll` (Double, default: `0.01`)
* `~bin_size_pitch` (Double, default: `0.01`)
* `~bin_size_yaw` (Double, default: `0.01`)

  Size of bin for KLD sampling. Larger value means smaller number of particles.
* `~default_step_covariance_x` (Double, default: 0.00001)
* `~default_step_covariance_y` (Double, default: 0.00001)
* `~default_step_covariance_z` (Double, default: 0.00001)
* `~default_step_covariance_roll` (Double, default: 0.00001)
* `~default_step_covariance_pitch` (Double, default: 0.00001)
* `~default_step_covariance_yaw` (Double, default: 0.00001)

  Covariance value of noise in resampling phase.

* `~reversed` (Boolean, default: `false`)

  Reverse relationship between reference and input. If this parameter is true,
  tracker transforms input pointcloud instead of reference pointcloud.
  It is useful when input pointcloud is smaller than reference pointcloud.

  If this parameter is true, KLDSampling is disabled.
* `~not_use_reference_centroid` (Boolean, default: `false`)

  If this parameter is true, tracker des not use centroid of reference pointcloud as the origin of reference pointcloud.

* `~not_publish_tf` (Boolean, default: `false`)

  If this parameter is true, do not publish tf frame.

* `~enable_cache` (Boolean, default: `false`)

  Enable caching of nearest-neighbor search

* `~cache_size_x` (Double, default: `0.01`)
* `~cache_size_y` (Double, default: `0.01`)
* `~cache_size_z` (Double, default: `0.01`)

  Resolution of cache voxel grid.

* `~max_distance` (Double, default: `1.0`)

  Maximum distance between points to take into account when computing likelihood

#### Sample

run the below command.

```
roslaunch jsk_pcl_ros tracking_groovy.launch # (When use groovy)
roslaunch jsk_pcl_ros tracking_hydro.launch  #(When use hydro)
```

Push the "Select" button at the top bar , drag and surround the target poincloud which you want to track in the rectangle area.Then, finally, push the "SelectPointCloudPublishActoin" button at SelectPointCloudPublishAction Panel. The tracker will start tracking the target.

### jsk\_pcl/ResizePointsPublisher
#### What is this
ResizePointsPublisher resizes PointCloud generated from depth images. It keeps *organized* pointcloud. For example you can create QVGA pointcloud from VGA pointcloud of kinect like sensors.

#### Subscribing Topics
* `~input` (`sensor_msgs/PointCloud2`):

   Input PointCloud. The input should be organized pointcloud.

#### Publishing Topics.
* `~output` (`sensor_msgs/PointCloud2`):

   Output PointCloud. The output will be organized.

#### Parameters
* `~step_x`, `~step_y` (Double, default: `2`):

   Bining step when resizing pointcloud.
* `~not_use_rgb` (Boolean, default: `false`):

   If you want to resize pointcloud without RGB fields, you need to set this parameter to True.

### jsk\_pcl/PointcloudScreenpoint
#### What is this
![](launch/images/pointcloud_screenpoint_3people.png)

Use pointcloud from kinect

![](launch/images/pointcloud_screenpoint_kinect.png)

Use pointcloud from laser

![](launch/images/pointcloud_screenpoint_laser.png)

Use amplifiered pointclouds published by laser

![](launch/images/pointcloud_screenpoint_disparity_laser.png)


This is a nodelet to convert (u, v) coordinate on a image to 3-D point.
It retrieves 3-D environment as pointcloud.

[pointcloud_screenpoint_sample.launch](launch/pointcloud_screenpoint_sample.launch) is a sample launch file.

#### Subscribing Topics
* `~points` (`sensor_msgs/PointCloud2`):

   Pointcloud source to estimate 3D points that the user wantedt to specify on a 2D screen
* `~point` (`geometry_msgs/PointStamped`):

   Input point to represent (u, v) image coordinate and this topic is enabled only if `~use_point` parameter is set `True`.
   Only x and y fileds are used and the header frame_id is ignored.
   If `~use_sync` parameter is set `True`, `~points` and `~point` are synchronized.

* `~polygon` (`geometry_msgs/PolygonStamped`):

   Input rectangular region on image local coordinates and this topic is enabled only if `~use_rect` parameter is set `True`.
   Only x and y fields are used and the header frame_id is ignored.
   And the region should be rectangular.
   If `~use_sync` parameter is set `True`,

* `~poly` (`geometry_msgs/PolygonStamped`):`

  Input polygonal region in image local coordinates.
* `~point_array` (`sensor_msgs/PointCloud2`):

   Input points to represent series of (u, v) image coordinate and this
   topic is enabled only if `~use_point_array` parameter is set `True`.
   Only x and y fields are used and the header frame_id is ignored.
   If `~use_sync` parameter is set `True`, `~point_array` and `~point` are
   synchronized.

#### Publishing Topics
* `~output_point` (`geometry_msgs/PointStamped`):

   The topic to be used to publish one point as a result of screenpoint.
* `~output` (`sensor_msgs/PointCloud`):

   The topic to be used to publish series of points as a result of screenpoint.
* `~output_poly` (`geometry_msgs/PolygonStamped`)

   Projected points of `~poly`.
#### Advertising Servicies
* `~screen_to_point` (`jsk_pcl_ros::TransformScreenpoint`)

   ROS Service interface to convert (u, v) image coordinate into 3-D point.

   The definition of `jsk_pcl_ros::TransformScreenpoint` is:

```
# screen point
float32 x
float32 y
---
# position in actual world
std_msgs/Header header
geometry_msgs/Point point
geometry_msgs/Vector3 vector
```

   With int this service, the latest pointcloud acquired by `~points` is used to convert (u, v) into 3-D point.

#### Parameters
* `~use_sync` (Boolean, default: `False`):

   If this parameter is set to `True`, the timestamps of 3-D pointcloud and the target point/rectangle/point array are synchronized.
* `~queue_size` (Integer, default: `1`):

   Queue length of subscribing topics.
* `~crop_size` (Integer, default: `10`):

   The size of approximate region if `~points` pointcloud has nan holes.
* `~use_rect` (Boolean, default: `False`):

   Enable `~polygon` topic.
* `~use_poly` (Boolean, default: `False`):

   Enable `~poly` topic.
* `~use_point` (Boolean, default: `False`):

   Enable `~point` topic.
* `~use_point_array` (Boolean, default: `False`):

   Enable `~point_array` topic.
* `~publish_points` (Boolean, default: `False`):

   Publish result of screenpoint to `~output` topic.
* `~publish_point` (Boolean, default: `False`):

   Publish result of screenpoint to `~output_point` topic.

### jsk\_pcl/TiltLaserListener
#### What is this
![](images/tilt_laser_listener.png)

Listen to the joint_states of tilt/spindle laser and publish time range to scane full 3-D space.
You can choose several types of tilt/spindle lasers such as tilt-laser of PR2, infinite spindle laser of multisense.

#### Subscribing Topics
* `~input`(`sensor_msgs/JointState`):

   Joint angles of laser actuator.
* `~input/cloud`(`sensor_msgs/PointCloud2`):

   Input scan pointcloud, it only used if ~not_use_laser_assembler_service and ~use_laser_assembler is true.

#### Publishing Topics
* `~output` (`jsk_recognition_msgs/TimeRange`):

   Time range to scan 3-D space.
* `~output_cloud` (`sensor_msgs/PointCloud2`):

   Assembled pointcloud according to time range
   of `~output`. this require `~assemble_scans2`
   service of [laser_assembler](http://wiki.ros.org/laser_assembler).

#### Using Services
* `~assemble_scans2` (`laser_assembler/AssembleScans2`):

   A service to build 3-D pointcloud from scan pointcloud.
   It should be remapped to `assemble_scans2` service of
   [laser_assembler](http://wiki.ros.org/laser_assembler).

#### Advertising Service
* `~clear_cache` (`std_srvs/Empty`)

   Clear cache and restart collecting data.

#### Parameters
<<<<<<< HEAD
* `~max_queue_size` (Integer, default: `100`):

  Queu size of subscription.
=======
* `~clear_assembled_scans` (Bool, default: `false`)

   Do not use assembled scans twice.
>>>>>>> dc64cefc
* `~skip_number` (Integer, default: `1`):

   Skip publishing and calling laser assembler per `~skip_number`.
* `~use_laser_assembler` (Boolean, default: `False`):

   Enable `~output_cloud` and `~assemble_scans2`.
* `~not_use_laser_assembler_service` (Boolean, default: `False`)

   When it is true, do not use laser_assembler service but assemble scan pointcloud locally.
* `~joint_name` (String, **required**):

   Joint name of actuator to rotate laser.
* `~laser_type` (String, default: `tilt_half_down`):

   type of rotating laser. You can choose one of the types:
   1. `tilt`: A mode for tilting laser. In this mode, TiltLaserListener assumes the motor to be moved from minimum
   joint angle to maximum joint angle over again. TiltLaserListener publishes the minimum and latest time range to
   move tilting laser from minimum joint angle to maximim joint angle.
   2. `tilt_half_down`:
   In this mode, TiltLaserListener publishes time range from maximum joint angle to minimum joint angle.
   3. `tilt_half_up`:
   In this mode, TiltLaserListener publishes time range from minimum joint angle to maximum joint angle like `tilt_half_down`.
   4. `infinite_spindle`: Infinite spindle laser. TiltLaserListener publishes time range to rotate laser 360 degrees.
   5. `infinite_spindle_half`: Infinite spindle laser, but most of laser has over 180 degrees range of field.
   Therefore we don't need to rotate laser 360 degrees to scan 3-D space, just 180 degree rotation is required.
   In this mode, TiltLaserListener publishes time range a time range of 180 degree rotation.
* `~overwrap_angle` (Double, default: `0.0`)

   overwrap angle offset when detecting time range.
   Only available in `infinite_spindle` and `infinite_spindle_half`.

### jsk\_pcl/DepthImageCreator
#### What is this
Create *organized* pointcloud from non-organized pointcloud.

#### Subscribing Topics
* `~input` (`sensor_msgs/PointCloud2`):

   The input pointcloud to be reconstructed as organized pointcloud.
* `~info` (`sensor_msgs/CameraInfo`):

   Put a simulated camera according to `~info` and generate organized pointcloud.

#### Publishing Topics
* `~output` (`sensor_msgs/Image`):

   Publish organized pointcloud as depth image.
* `~output_cloud` (`sensor_msgs/PointCloud2`)

   organized pointcloud.
* `~output_disp` (`sensor_msgs/DisparityImage`)

   Publish organized pointcloud as disparity image.

#### Parameters
* `~scale_depth` (Double, default: `1.0`)

   scale depth value.
* `~use_fixed_transform` (Boolean, default: `False`):
* `~translation` (Array of double, default: `[0, 0, 0]`)
* `~rotation` (Array of double, default: `[0, 0, 0, 1]`)

   If `~use_fixed_transform` is set to `True`,
   transformation between `~input` and `~info` is not resolved via tf
   but fixed transformation is used according to `~rotation` and `translation`.
* `~use_asynchronous` (Boolean, default: `False`)

   Do not synchronize `~input` and `~info` if this parameter is set to `True`.
* `~use_approximate` (Boolean, default: `False`)

   Synchronize `~input` and `~info` approximately if this parameter is set to `True`.
* `~info_throttle` (Integer, default: `0`)

   The number of `~info` messages to skip to generate depth image.
* `~max_queue_size` (integer, default: `3`):

   Queue length of topics.

### jsk\_pcl/EuclideanClustering
![](images/euclidean_segmentation.png)
#### What Is This
Segment pointcloud based euclidean metrics, which is based on `pcl::EuclideanClusterExtraction`.
This nodelet has topic interface and service interface.

The result of clustering is published as `jsk_recognition_msgs/ClusterPointIndices`.

If the number of the cluster is not changed across different frames, `EuclideanClustering`
tries to track the segment.

#### Subscribing Topics
* `~input` (`sensor_msgs/PointCloud2`):

   input pointcloud.

#### Publishing Topics
* `~output` (`jsk_recognition_msgs/ClusterPointIndices`):

   Result of clustering.
* `~cluster_num` (`jsk_recognition_msgs/Int32Stamped`):

   The number of clusters.

#### Advertising Services
* `~euclidean_clustering` (`jsk_pcl_ros/EuclideanSegment`):

   Service interface to segment clusters.

```
sensor_msgs/PointCloud2 input
float32 tolerance
---
sensor_msgs/PointCloud2[] output
```

#### Parameters
* `~tolerance` (Double, default: `0.02`):

   Max distance for the points to be regarded as same cluster.
* `~label_tracking_tolerance` (Double, default: `0.2`)

   Max distance to track the cluster between different frames.
* `~max_size` (Integer, default: `25000`)

   The maximum number of the points of one cluster.
* `~min_size` (Integer, default: `20`)

   The minimum number of the points of one cluster.

#### Sample
Plug the depth sensor which can be launched by openni.launch and run the below command.

```
roslaunch jsk_pcl_ros euclidean_segmentation.launch
```

### jsk\_pcl/ClusterPointIndicesDecomposer
![](images/bounding_box.png)
#### What is this
Decompose `jsk_recognition_msgs/ClusterPointIndices` into array of topics of `sensor_msgs/PointCloud` like `~output00`, `~output01` and so on.
It also publishes tf of centroids of each cluster and oriented bounding box of them. The direction of the bounding box are aligned on to the nearest planes if available.

#### Subscribing topics
* `~input` (`sensor_msgs/PointCloud2`):

   Input pointcloud.
* `~target` (`jsk_recognition_msgs/ClusterPointIndices`):

   Input set of indices to represent clusters.
* `~align_planes` (`jsk_recognition_msgs/PolygonArray`):
* `~align_planes_coefficients` (`jsk_recognition_msgs/ModelCoefficientsArray`):

   The planes for bounding box to be aligned on.

#### Publishing topics
* `~output%02d` (`sensor_msgs/PointCloud2`):

   Series of topics for each pointcloud cluster.
* `~debug_output` (`sensor_msgs/PointCloud2`):

   Concatenate all the clusters into one pointcloud and colorize each cluster to see the result of segmentation.
* `~boxes` (`jsk_recognition_msgs/BoundingBoxArray`):

   Array of oriented bounding box for each segmented cluster.

#### Parameters
* `~publish_tf` (Boolean, default: `True`):

   Toggle tf publishing.
* `~publish_clouds` (Boolean, default: `True`):

   Toggle `~output%02d` topics.
* `~align_boxes` (Boolean, default: `False`):

   If this parameter is set to `True`, `~align_planes` and
   `~align_planes_coefficients` are enabled.
* `~use_pca` (Boolean, default: `False`):

   Run PCA algorithm on each cluster to estimate x and y direction.
* `~force_to_flip_z_axis` (Boolean, default: `False`)

   Flip z axis direction if this value is true.

### jsk\_pcl/ClusterPointIndicesDecomposerZAxis
#### What Is This
This nodelet is almost same to jsk\_pcl/ClusterPointIndicesDecomposer, however it always sort clusters in z direction.

### jsk\_pcl/CentroidPublisher
#### What Is This

This nodelet will subscribe the sensor\_msgs::PointCloud2, calculate its centroid and
publish tf, `geometry_msgs/PoseStamped` and `geometry_msgs/PointStamped`.
The nodelet boardcast the tf whose parent is cloud headers frame\_id and whose child is the new centroid frame_id.

#### Subscribing Topics
* `~input` (`sensor_msgs/PointCloud2`):

   input pointcloud.
#### Publishing Topics
* `/tf`

   Publish tf of the centroid of the input pointcloud.
* `~output/pose` (`geometry_msgs/PoseStamped`)

   centroid of the pointcloud as `geometry_msgs/PoseStamped`.
* `~output/point` (`geometry_msgs/PointStamped`)

   centroid of the pointcloud as `geometry_msgs/PointStamped`.
#### Parameters
* `~frame` (String, required):

   frame_id of centroid tf
* `~publish_tf` (Boolean, default: `False`)
  Set this parameter true in order to publish tf frame.

#### Sample
Plug the depth sensor which can be launched by openni.launch and run the below command.

```
roslaunch jsk_pcl_ros centroid_publisher.launch
```

### jsk\_pcl/OrganizedMultiPlaneSegmentation
#### What Is This
![images/organized_multi_plane_segmentation.png](images/organized_multi_plane_segmentation.png)

This nodelet segments multiple planes from **organized** pointcloud.
It estimates planes based on [connected-component analysis](http://en.wikipedia.org/wiki/Connected-component_labeling)
using `pcl::OrganizedMultiPlaneSegmentation`.

![overview](images/graph/organized_multi_plane_segmentation_overview.png) shows the overview of the pipeline.

1. Estimate normal using integral image.
2. Conduct connected component analysis to estimate planar regions.
3. Connect neighbor planes if the normal directions and the borders of the planes are near enough.
4. Refine plane coefficients of connected planes based on RANSAC. If the areas of the planes after refinement are too small, they will be removed.

These process is implemented in one nodelet in order not to convert pointcloud between
PCL and ROS.

#### Subscribing Topics
* `~input` (`sensor_msgs/PointCloud2`):

   Input pointcloud. This should be **organized** pointcloud.

#### Publishing topisc
* `~output` (`jsk_recognition_msgs/ClusterPointIndices`):
* `~output_polygon` (`jsk_recognition_msgs/PolygonArray`):
* `~output_coefficients` (`jsk_recognition_msgs/ModelCoefficientsArray`)

   The inliers, coefficients and convex polygons of the connected polygons.
* `~output_nonconnected` (`jsk_recognition_msgs/ClusterPointIndices`):
* `~output_nonconnected_polygon` (`jsk_recognition_msgs/PolygonArray`):
* `~output_nonconnected_coefficients` (`jsk_recognition_msgs/ModelCoefficientsArray`)

   The inliers, coefficients and polygons of the polygons of connected components analysis.
* `~output_refined` (`jsk_recognition_msgs/ClusterPointIndices`):
* `~output_refined_polygon` (`jsk_recognition_msgs/PolygonArray`):
* `~output_refined_coefficients` (`jsk_recognition_msgs/ModelCoefficientsArray`)

   The inliers, coefficients and convex polygons of the refined polygons.
* `~output_normal` (`sensor_msgs/PointCloud2`):

   The pointcloud of normal of `~input` pointcloud.

#### Parameters
* `~estimate_normal` (Boolean, default: `True`):

   Estimate normal if it is set to `True`
* `~publish_normal` (Boolean, default: `False`):

   Publish the result of normal to `~output_normal`
* `~max_depth_change_factor` (Double, default: `0.02`):

   The depth change threshold for computing object borders in normal estimation.
* `~normal_smoothing_size` (Double, default: `20.0`):

   the size of the area used to smooth normals
   (depth dependent if `~depth_dependent_smoothing` is true)
* `~depth_dependent_smoothing` (Boolean, default: `False`)

   Smooth normal depending on depth
* `~estimation_method` (Integer, default: `1`)

   Estimation method of normal. You can choose one of `AVERAGE_3D_GRADIENT(0)`, `COVARIANCE_MATRIX(1)` and `AVERAGE_DEPTH_CHANGE(2)`.
* `~border_policy_ignore` (Boolean, default: `True`)

   Ignore border if this is `True`
* `~min_size` (Integer, default: `2000`)

   Minimum number of the points on a planar region during connected component analysis.
   We recommend smaller size for this parameter in order to get stable result.
* `~angular_threshold` (Double, default: `0.05`)
* `~distance_threshold` (Double, default: `0.01`)

   Distance and angular threshold in connected component analysis.
* `~max_curvature` (Double, default: `0.001`)

   The maximum curvature allowed for a planar region
* `~connect_plane_angle_threshold` (Double, default: `0.2`)
* `~connect_distance_threshold` (Double, default: `0.01`)

   These parameters affect near plane connection. OrganizedMultiPlaneSegmentation connects
   planes which have near normal direction and whose boundaries are near enough.
* `~ransac_refine_coefficients` (Boolean, default: `True`)

   Conduct RANSAC refinment for each plane if it is true.
* `~ransac_refine_outlier_distance_threshold` (Double, default: `0.1`)

   Outlier threshold of RANSAC refinment for each plane.
* `~min_refined_area_threshold` (Double, default: `0.04`)
* `~max_refined_area_threshold` (Double, default: `10000`)

   Minimum and maximum area threshold for each convex polygon.

### jsk\_pcl/VoxelGridDownsampleManager
### jsk\_pcl/VoxelGridDownsampleDecoder
### jsk\_pcl/Snapit
#### What Is This


This nodelet will snap the plane to the real world pointcloud.
Move the interactive marker and the snapped plane will follow the movement.

#### Sample

Plug the depth sensor which can be launched by openni.launch and run the below command.


```
roslaunch jsk_pcl_ros snapit_sample.launch
```

### jsk\_pcl/KeypointsPublisher
#### What Is This

This nodelet will calculate the NURF keypoints and publish.

#### Sample

Plug the depth sensor which can be launched by openni.launch and run the below command.


```
roslaunch jsk_pcl_ros keypoints_publisher.launch
```
### jsk\_pcl/HintedPlaneDetector
#### What Is This
![](images/hinted_plane_detector.png)
Estimate plane parameter from small 'hint' pointcloud and grow it to detect larger plane.

Algorithm is:

1. Detect hint plane from small hint pointcloud using RANSAC
2. Filter `~input` pointcloud based on distance and normal direction with hint plane.
3. Detect plane from the pointcloud using RANSAC
4. Segment clusters out of the inliers of the detected plane based on euclidean metrics
5. Apply density filter
6. Extract points from the nearest segmented clusters to the centroid of hint plane
7. Compute convex hull of the extracted points

#### Subscribing Topic

* `~input` (`sensor_msgs/PointCloud`)

  Input pointcloud. It is required to have normal and xyz fields.

* `~input/hint/cloud` (`sensor_msgs/PointCloud`)

  Hint pointcloud to estimate plane parameter and only xyz fieleds are required.

#### Publishing Topic

* `~output/polygon` (`geometry_msgs/PolygonStamped`)
* `~output/polygon_array` (`jsk_recognition_msgs/PolygonArray`)
* `~output/inliers` (`pcl_msgs/PointIndices`)
* `~output/coefficients` (`pcl_msgs/ModelCoefficients`)

  Result of detection.

* `~output/hint/polygon` (`geometry_msgs/PolygonStamped`)
* `~output/hint/polygon_array` (`jsk_recognition_msgs/PolygonArray`)
* `~output/hint/inliers` (`pcl_msgs/PointIndices`)
* `~output/hint/coefficients` (`pcl_msgs/ModelCoefficients`)

  Result of detection of hint pointcloud.
* `~output/polygon_before_filtering` (`geometry_msgs/PolygonStamped`)
* `~output/polygon_array_before_filtering` (`jsk_recognition_msgs/PolygonArray`)

  Result of detection before euclidean filtering.
* `~output/hint_filtered_indices` (`pcl_msgs/PointIndices`)
* `~output/plane_filtered_indices` (`pcl_msgs/PointIndices`)
* `~output/density_filtered_indices` (`pcl_msgs/PointIndices`)
* `~output/euclidean_filtered_indices` (`pcl_msgs/PointIndices`)

  Candidate point indices filtered by each filtering phase.

#### Parameters
* `~hint_outlier_threshold`

  Outlier threshold to detect hint plane using RANSAC
* `~hint_max_iteration`

  Maximum iteration number to detect hint plane using RANSAC
* `~hint_min_size`

  Minimum number of inliers in hint plane
* `~outlier_threashold`

  Outlier threshold to detect larger plane using RANSAC
* `~max_iteration`

  Maximum iteration number to detect larger plane using RANSAC
* `~min_size`

  Minimum number of inliers in larger plane
* `~eps_angle`

  EPS angle to detect larger plane and normal direction is computed from hint plane.
* `~normal_filter_eps_angle`

  EPS angle to filter candidate points before detecting larger plane.
  Normal direction is computed from hint plane.
* `~euclidean_clustering_filter_tolerance`

  Tolerance distance in euclidean clustering to filter far points.
* `~euclidean_clustering_filter_min_size`

  Minimum cluster size in euclidean clustering to filter far points.

* `~density_radius` (Double, default: `0.1`)
* `~density_num` (Integer, default: `10`)

  These parameters are used in density filtering. The only points which have `~density_num` neighbors within
  `~density_radius` distance are passed.

### jsk\_pcl/OctreeChangeDetector
#### What Is This

This nodelet will publish the difference of sequential pointcloud. You can get the newly generated pointclouds.

Difference with pcl_ros/SegmentDifference refer https://github.com/jsk-ros-pkg/jsk_recognition/pull/67

#### Sample

Plug the depth sensor which can be launched by openni.launch and run the below command.

```
roslaunch jsk_pcl_ros octree_change_detector.launch
```

#### Speed

### jsk\_pcl/TfTransformCloud
#### What Is This

This nodelet will republish the pointcloud which is transformed with the designated frame_id.

#### Topics
* Input
  * `~input` (`sensor_msgs/PointCloud2`): input pointcloud
* Output
  * `~output` (`sensor_msgs/PointCloud2`): output pointcloud.

#### Parameters
* `~target_frame_id` (string): The frame_id to transform pointcloud.
* `~duration` (Double, default: `1.0`)

  Second to wait for transformation
* `~use_latest_tf` (Bool, default: `false`)

  If this parameter is true, ignore timestamp of tf to transform pointcloud.
* `~tf_queue_size` (Int, default: `10`)

  Queue size of tf message filter to synchronize tf and `~input` topic.
#### Sample
Plug the depth sensor which can be launched by openni.launch and run the below command.

```
roslaunch jsk_pcl_ros tf_transform_cloud.launch
```


## Depth Camera Calibration(Kinect,Xtion,Primesense)
![](images/depth_calibration.png)
### Two Main Steps:

*  `1. Camera Intrisic Calibration: Intrisic Calibration` `Please refer to ros RGB camera calibration tutorial` >> [ros wiki](http://wiki.ros.org/camera_calibration/Tutorials/MonocularCalibration)

*  `2. Depth Calibration: Depth Calibration` related to the distance z, optical frame pixel u v and global pixel offset.

### You need:

*   Chessboard: Make sure ur Application Range, if u wanna use camera in short range(0.5m~2m) choose small chessboard, otherwise plz choose a larger one.
*   Depth Camera: Kinect one, Xtion, Primesense. (There may be some problem when using primesense, check [here](http://answers.ros.org/question/197318/openni2_launch-doesnt-work-with-carmine-109-connected-to-usb30/?comment=198397#comment-198397) to install the newest openni2, perhaps u need to do `apt-get remove libopenni2-0` first)
*   Good PC with ubuntu and ros installed:  We only tested in Lenovo thinkpad series.
*   jsk\_pcl\_ros:   [jsk package](ttps://github.com/jsk-ros-pkg/jsk_recognition/tree/master/jsk_pcl_ros)

### Camera Intrisic Calibration:

* Please follow [this](http://wiki.ros.org/camera_calibration/Tutorials/MonocularCalibration) tutorial and when u finished calibration(4 features become green), wait patiently until u can click upload, calibration file will be right there in `~/.ros/camera_info/***.yaml` waiting.  Check the `openni2_launch.launch` file or `openni2_local.launch` if u use JSK package to edit the path.

* For Details Please Refer to [this](http://citeseerx.ist.psu.edu/viewdoc/download;jsessionid=5A82FAA90B9414360C604CB73796CCD6?doi=10.1.1.220.534&rep=rep1&type=pdf)`Zhang, Zhengyou. "A flexible new technique for camera calibration." Pattern Analysis and Machine Intelligence, IEEE Transactions on 22.11 (2000): 1330-1334.`

###Depth Calibration(Available only in jsk\_pcl\_ros package):
We assume the intrisic calibration has been performed well.

* Plug in ur depth camera to your favourite USB port and run `roslaunch jsk_pcl_ros openni2_local.launch` and `roslaunch jsk_pcl_ros openni2_remote.launch` (Load the camera intrisic calibration file)

* Do `roscd jsk_pcl_ros` and `cd launch`, find file `depth_error.launch` and edit param `rect0_size_x` `rect0_size_y` and  `grid0_size_x` `grid0_size_y` according to your chessboard. Then `roslaunch jsk_pcl_ros depth_error.launch`

* Open new Terminal and run `rosrun image_view image_view image:=/depth_error_linear_regression/frequency_map`

* Do `rosrun rviz rviz` and subscribe to 3 topics(two pointcloud2 and one Pose)

1. Pose `/checkerdetector/objectdetection_pose`

2. Raw Pointcloud `/camera_remote_uncalibrated/depth_registered/points`

3. Calibrated Pointcloud ``/camera_remote/depth_registered/points``

You will see the Error between Pose(Estimated by rbg camera while looking at chessboard) and uncalibrated
pointcloud.

* Open another Terminal and run `rosrun jsk_pcl_ros depth_error_calibration.py --model quadratic-uv-quadratic-abs` and move the chessboard slowly while watching to the image window. The edges of the image should be covered and the range(due to your application) should also be covered as more as possible.
Checking the Rviz output when you find the calibrated pointcloud overlaps the Pose vector. `Ctrl+c` in this Terminal and enter `y` to save the calibration file. Edit `openni2_remote.launch` file and find the param `depth_calibration_file`, add the path of your calibration file.

* Finish and Check it again.

### jsk\_pcl/SphericalPointCloudSimulator
![](images/spherical_pointcloud_simulator.h)

Simulate a pointcloud which is acquired by spindle laser. Sensor model is
spherical laser.

#### Subscribing Topics
* `~input` (`sensor_msgs/PointCloud2`)

  This topic is only used to synchronize timestamp of `~output` pointcloud
  to certain pointcloud. If no `~frame_id` is specified, frame_id of `~input`
  is copied to `~output`.

#### Publishing Topics
* `~output` (`sensor_msgs/PointCloud2`)

  Simulated pointcloud.

#### Parameters
* `~frame_id` (String, default: None)

  frame_id of output pointcloud. If not specified, frame\_id of `~input` is copied.
* `~r` (Double, default: `3.0`)

  Radius of spherical model.
* `~min_phi` (Double, default: `0.0`)

  Minimum angle of scanning plane.
* `~max_phi` (Double, default: `2pi`)

  Maximum angle of scanning plane.
* `~scan_range` (Double, default: `4.7`)

  Scan range of laser. The default value is same to hokuyo's parameter.
* `~scan_num` (Integer, default: `1081`)

  The number of points in one scan of laser.
  The default value is same to hokuyo's parameter.
* `~fps` (Double, default: `40`)

  Fps of laser sensor.
  The default value is same to hokuyo's parameter.

### jsk\_pcl/FisheyeSpherePublisher
![](images/fisheye_rviz.h)

Show the sphere generated from fisheye image.
This was tested with Prosilica GC 2450C + nm30 lens

#### Subscribing Topics
* `~input` (`sensor_msgs/Image`)
  Fisheye Image

#### Publishing Topics
* `~output` (`sensor_msgs/PointCloud2`)

  Sphere pointcloud.



### jsk\_pcl/PlanarlPointCloudSimulator
![](images/planar_pointcloud_simulator.h)

Simulate a pointcloud which is acquired by cameras such as stereo camera and kinect.
Sensor model is pinhole camera model.

#### Subscribing Topics
* `~input` (`sensor_msgs/CameraInfo`)

  Camera info to simulate pointcloud.

#### Publishing Topics
* `~output` (`sensor_msgs/PointCloud2`)

  Simulated pointcloud.

#### Parameters
* `~distance` (Double, default: `1.0`)

  Distance to pointcloud from origin along z-axis.


### jsk\_pcl/ConvexConnectedVoxels
![](images/convex_connected_voxels.png)

Merges the voxels initially segmented using SuperVoxel Segmentation into high level object representations by merging the voxels based on convexity measurements.

#### Subscribing Topics
* `~input` (`jsk_recognition_msgs/ClusterPointIndices`)
* `~input` (`sensor_msgs/PointCloud2`)

  Input is set of voxel indices and point cloud from the supervoxel_segmentation nodelet

#### Publishing Topics
* `~output/indices` (`jsk_recognition_msgs/ClusterPointIndices`)

  Output is set of merged voxel indices

### jsk\_pcl/NormalFlipToFrame
Flip normal direction towards specified frame.

#### Subscribing Topics
* `~input` (`sensor_msgs/PointCloud2`)

  Input pointcloud. It should have normal fields.

#### Publishing Topics
* `~output` (`sensor_msgs/PointCloud2`)

  Output pointcloud whose normal vector orients toward specified frame by `~frame_id`.

#### Parameters
* `~frame_id` (String, **required**)

  Frame ID which to be oriented by normal vectors.
* `~strict_tf` (Bool, default: `false`)

  Do not take into account timestamp if this parameter is false.

### jsk\_pcl/Kinfu
Publishes camera pose using pcl/KinfuLS

#### Subscribing Topics
* `~input/info` (`sensor_msgs/CameraInfo`)

  Intrinsic camera parameter of depth image
* `~input/depth` (`sensor_msgs/Image`)

  Depth image in m and the format should be 32FC1
* `~input/color` (`sensor_msgs/Image`)

  RGB color image (not yet used)

#### Publishing Topics
* `~output` (`geometry_msgs/PoseStamped`)

  Pose of camera
* `~output/cloud` (`sensor_msgs/PointCloud2`)

  Registered scene pointcloud

## To Test Some Samples

Please be careful about the nodelet manager name when execute some sample launches.

Because the nodelet manager name is different between groovy version and hydro version in openni.launch,
you have to replace the nodelet manager name when use in groovy as below.

From

```
/camera_nodelet_manager
```

To

```
/camera/camera_nodelet_manager
```<|MERGE_RESOLUTION|>--- conflicted
+++ resolved
@@ -1661,15 +1661,12 @@
    Clear cache and restart collecting data.
 
 #### Parameters
-<<<<<<< HEAD
 * `~max_queue_size` (Integer, default: `100`):
 
   Queu size of subscription.
-=======
 * `~clear_assembled_scans` (Bool, default: `false`)
 
    Do not use assembled scans twice.
->>>>>>> dc64cefc
 * `~skip_number` (Integer, default: `1`):
 
    Skip publishing and calling laser assembler per `~skip_number`.
