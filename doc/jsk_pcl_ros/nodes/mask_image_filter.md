# MaskImageFilter
![](images/mask_image_filter.png)

Extract indices of pointcloud which is masked by mask image. The pointcloud is no need to be organized.

## Subscribing Topic
* `~input` (`sensor_msgs/PointCloud2`)

  Input point cloud to be filtered.

* `~input/mask` (`sensor_msgs/Image`)

  Mask image.

* `~input/camera_info` (`sensor_msgs/CameraInfo`)

  Camera parameters of the mask image.

## Publishing Topic
* `~output` (`pcl_msgs/PointIndices`)

  Indices of the points masked by `~input/mask`.

<<<<<<< HEAD
## Sample

```bash
roslaunch jsk_pcl_ros sample_mask_image_filter.launch
```
=======
## Parameters
* `~negative` (Bool, default: `false`)

  Flip the max region of mask image or not.
>>>>>>> d73da905
<|MERGE_RESOLUTION|>--- conflicted
+++ resolved
@@ -21,15 +21,13 @@
 
   Indices of the points masked by `~input/mask`.
 
-<<<<<<< HEAD
+## Parameters
+* `~negative` (Bool, default: `false`)
+
+  Flip the max region of mask image or not.
+
 ## Sample
 
 ```bash
 roslaunch jsk_pcl_ros sample_mask_image_filter.launch
-```
-=======
-## Parameters
-* `~negative` (Bool, default: `false`)
-
-  Flip the max region of mask image or not.
->>>>>>> d73da905
+```